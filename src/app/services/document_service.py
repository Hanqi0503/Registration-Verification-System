import re
from typing import Dict, List, Any

from flask import current_app

from app.models import IdentificationResult
from app.utils.image_utils import ninja_image_to_text, local_image_to_text,get_image,normalize
from app.utils.aws_utils import AWSService
from app.utils.database_utils import update_to_csv
from app.utils.imap_utils import send_email,create_inform_staff_error_email_body
# ------------------------------------------------------------
# Thresholds
# ------------------------------------------------------------

PR_CARD_KEYWORD_THRESHOLD = 0.77
PR_CARD_POSITION_THRESHOLD = 0.33
PR_CARD_DRIVERS_LICENSE_THRESHOLD = 0.5

# ------------------------------------------------------------
# Keyword sets
# ------------------------------------------------------------

PR_CONF_LETTER_KEYWORDS = [
    r"\bconfirmation\s+of\s+permanent\s+residence\b",
    r"\bimm\s*(5292|5688)\b",
    r"\bclient\s*id\b",
    r"\buci\b",
]

# ------------------------------------------------------------
# Helper functions
# ------------------------------------------------------------
def _relative_position_rules(normalized_results) -> float:
    """
    Calculates a confidence score based on the vertical ratio between the 
    top-most 'government' item and the bottom-most 'canada' item.
    """
    gov_items = []
    canada_boxes = []

    # 1. Collect all "government" and "canada" boxes
    for item in normalized_results:
        if re.search(r'government|gouvernement', item["text"], re.IGNORECASE):
            gov_items.append(item)
        if re.search(r'canada', item["text"], re.IGNORECASE):
            canada_boxes.append(item)

    if not gov_items or not canada_boxes:
        return 0.0

    # 2. Find the top-most government item and bottom-most canada item
    top_gov = min(gov_items, key=lambda b: b["center_y"])
    bottom_canada = max(canada_boxes, key=lambda b: b["center_x"])

    # 3. Calculate the vertical ratio
    y_span = abs(bottom_canada["center_y"] - top_gov["center_y"])
    x_span = abs(bottom_canada["center_x"] - top_gov["center_x"])

    # 4. Calculate the Aspect Ratio (Height / Width)
    aspect_ratio = y_span / x_span

    MIN_EXPECTED_RATIO  = 0.8  
    MAX_EXPECTED_RATIO = 1.2

    # 4. Check if the aspect ratio falls within the acceptable range
    if MIN_EXPECTED_RATIO <= aspect_ratio <= MAX_EXPECTED_RATIO:
        confidence = 1.0
    else:
        confidence = 0.0

    return confidence

def _keyword_in_ocr(texts) -> float:
    score = 0

    checks = {
        "gov_gouv": ["government", "gouvernement"],
        "perm_res_card": ["permanent", "resident", "card"],
        "name_label": ["name", "nom"],
        "id_label": ["id no","no id"],
        "id_number": [r"\d{2}-\d{4}-\d{4}",r"\d{4}-\d{4}"],
        "nationality_label": ["nationality","nationalité"],
        "canada": ["canada"],
        "dob": ["date of birth", "date de naissance"],
        "expiry": ["expiry", "expiration"],
    }

    for key, keywords in checks.items():
        pattern = r"\b(" + "|".join(re.escape(k) for k in keywords) + r")\b"
        if any(re.search(pattern, t, re.IGNORECASE) for t in texts):
            score += 1
        
    confidence = round(score / len(checks), 2)

    return confidence

def _keyword_in_drivers_license(texts) -> float:
    score = 0

    pattern =  r"\b(" + "|".join(re.escape(k) for k in ["driver", "licence", "license", "dl"]) + r")\b"

    checks = {
        "dl_number_like": any(re.search(r"[A-Z]{1}\d{4}-\d{5}-\d{5}", t) for t in texts),
        "dl_label": any(re.search(pattern, t, re.IGNORECASE) for t in texts),
    }

    for k, v in checks.items():
        if v:
           score += 1

    confidence = round(score / len(checks), 2)

    return confidence

def _get_id_info(texts,last_name: str,first_name: str,id_number: str) -> str:
    id_pattern = id_number
    last_name_pattern = last_name.strip()
    first_name_pattern = first_name.strip()
    id_number = ""
    first_name = ""
    last_name = ""
    info = {}

    for t in texts:
        if id_number and first_name and last_name:
            break
        if re.search(id_pattern, t, re.IGNORECASE):
            id_number = re.search(id_pattern, t, re.IGNORECASE).group(0)
        if first_name_pattern and re.search(first_name_pattern, t, re.IGNORECASE):
            first_name = re.search(first_name_pattern, t, re.IGNORECASE).group(0)
        if last_name_pattern and re.search(last_name_pattern, t, re.IGNORECASE):
            last_name = re.search(last_name_pattern, t, re.IGNORECASE).group(0)
    info['id_number'] = id_number
    info['full_name'] = f"{first_name} {last_name}".strip()
    return info

def _get_pr_card_verified_info(valid, confidence: float, details: str) -> Dict[str, Any]:
    pr_card_verified_info  = {}
    pr_card_verified_info['PR_Card_Valid'] = valid
    pr_card_verified_info['PR_Card_Valid_Confidence'] = confidence
    pr_card_verified_info['PR_Card_Details'] = details
    return pr_card_verified_info

# ------------------------------------------------------------
# Main validator
# ------------------------------------------------------------
def identification_service(image_url: str, register_info: dict) -> IdentificationResult:
    image = get_image(source='URL', imgURL=image_url)
    
    reasons: List[str] = []
    doc: List[str] = []
    texts = []
    valid = False
    notify_manually_check = False
    update_success = False
    keyword_confidence = 0.0
    first_name = register_info.get("First_Name", "")
    last_name = register_info.get("Last_Name", "")
    full_name = register_info.get("Full_Name", "")
    card_number = register_info.get("PR_Card_Number", "")
    phone_number = register_info.get("Phone_Number", "")
    email = register_info.get("Email", "")
    form_id = register_info.get("Form_ID", "")
    submission_id = register_info.get("Submission_ID", "")
    course = register_info.get("Course", "")
<<<<<<< HEAD
    course_date = register_info.get("Course_Date", "")

=======
>>>>>>> fefecafd
    try:
        local_ocr = local_image_to_text(image)
        #local_norm = normalize(local_ocr,image.shape[1], image.shape[0])

        local_texts = [item["text"] for item in local_ocr]
        local_keyword_confidence = _keyword_in_ocr(local_texts)
        #local_relative_position_confidence = _relative_position_rules(local_norm)
        local_relative_position_confidence = _relative_position_rules(local_ocr)
        local_drive_license_confidence = _keyword_in_drivers_license(local_texts)

        if local_keyword_confidence > PR_CARD_KEYWORD_THRESHOLD and \
            local_relative_position_confidence >= PR_CARD_POSITION_THRESHOLD and \
                local_drive_license_confidence < PR_CARD_DRIVERS_LICENSE_THRESHOLD:
            texts = local_texts
            keyword_confidence = local_keyword_confidence
            relative_position_confidence = local_relative_position_confidence
            drive_license_confidence = local_drive_license_confidence

        else:
            aws = AWSService()
            ocr:  List[Dict[str, Any]] = aws.extract_text_from_image(image)
            #norm: List[Dict[str, Any]] = normalize(ocr,image.shape[1], image.shape[0])

            texts = [item["text"] for item in ocr]
            keyword_confidence = _keyword_in_ocr(texts)
            drive_license_confidence = _keyword_in_drivers_license(texts)
            relative_position_confidence = _relative_position_rules(ocr)

        # ✅ PR Card
        if keyword_confidence > PR_CARD_KEYWORD_THRESHOLD:
            valid = True
            doc.append("PR_CARD")
            reasons.append(f"PR Card Check confidence is higher than the threshold.")
            # 🚫 Handwritten
            if relative_position_confidence < PR_CARD_POSITION_THRESHOLD:
                doc.append("HANDWRITTEN")
                reasons += ["Very little structured text; likely hand-written note"]
                valid = False
            # 🚫 Driver’s License
            if drive_license_confidence >= PR_CARD_DRIVERS_LICENSE_THRESHOLD:
                doc = "DRIVERS_LICENSE"
                reasons += [f"Driver’s licence cues (score={drive_license_confidence})"]
                valid = False
        # 🚫 Generic Photo ID
        else:
            reasons.append(f"PR Card Keyword found confidence is lower than the threshold.")
            doc.append("Generic_Photo_ID")
            valid = False

        id_info = {}
        if full_name and card_number:
            id_info = _get_id_info(texts, last_name,first_name, card_number)
            if not id_info['full_name'] or not id_info['id_number']:
                notify_manually_check = True
                reasons.append(f"Full name or ID number does not match the input.")
                valid = False
                id_info = {"full_name": full_name, "id_number": card_number}
                
        else: 
            notify_manually_check = True
            reasons.append(f"Missing full name or ID number in the registration info.")
            valid = False
        identification_result = IdentificationResult(reasons=reasons, doc_type=doc, is_valid=valid, confidence=keyword_confidence, raw_text=texts)

        card_info = _get_pr_card_verified_info(valid, keyword_confidence, reasons)
        update_success = update_to_csv(
            card_info, 
            match_column=["Full_Name","PR_Card_Number","Course","Course_Date","Paid"], 
            match_value=[full_name,card_number,course,course_date,""])

        if not update_success:
            notify_manually_check = True
            reasons.append("Failed to update the database; Maybe no or several columns are found. Manual review required.")

        if notify_manually_check:
            formatted_reasons = "\n".join(reasons)

            error_message = f"The error happened because OCR recognition failed with the following reasons:\n{formatted_reasons}"
            
            info = {
                "Form_ID": form_id,
                "Submission_ID": submission_id,
                "Full_Name": full_name,
                "Email": email,
                "Phone_Number": phone_number,
                "Error_Message": error_message
            }

            send_email(
                subject="Manual Review Required for PR Card Verification",
                recipients=current_app.config.get("ERROR_NOTIFICATION_EMAIL"),
                body= create_inform_staff_error_email_body(info)
            )

        result = {**identification_result.__dict__, "update_success": update_success, "PR_Card_INFO": id_info}
        return result
    except Exception as e:
        reasons += [str(e)]
        identification_result = IdentificationResult(reasons=reasons, doc_type=doc, is_valid=valid, confidence=keyword_confidence, raw_text=texts)
        result = {**identification_result.__dict__, "update_success": False}
            
        formatted_reasons = "\n".join(reasons)

        error_message = f"The error happened because OCR recognition failed with the following reasons:\n{formatted_reasons}"
        
        info = {
            "Form_ID": form_id,
            "Submission_ID": submission_id,
            "Full_Name": full_name,
            "Email": email,
            "Phone_Number": phone_number,
            "Error_Message": error_message
        }

        send_email(
            subject="Manual Review Required for PR Card Verification",
            recipients=current_app.config.get("ERROR_NOTIFICATION_EMAIL"),
            body= create_inform_staff_error_email_body(info)
        )

        raise RuntimeError(result) from e

    # ✅ Confirmation of PR
    '''if copr >= 2:
        doc, valid = "PR_CONF_LETTER", True
        conf = min(0.95, 0.6 + 0.1*copr)
        reasons += [f"CoPR cues (score={copr})"]
        if "uci" in fields: conf += 0.1; reasons.append("UCI/Client ID found")
        if "doc_number" in fields: conf += 0.05; reasons.append("Document number found")
        return IdentificationResult(doc, valid, min(conf, 0.98), reasons, fields, norm, ocr.tried_variants)'''
<|MERGE_RESOLUTION|>--- conflicted
+++ resolved
@@ -163,11 +163,8 @@
     form_id = register_info.get("Form_ID", "")
     submission_id = register_info.get("Submission_ID", "")
     course = register_info.get("Course", "")
-<<<<<<< HEAD
     course_date = register_info.get("Course_Date", "")
 
-=======
->>>>>>> fefecafd
     try:
         local_ocr = local_image_to_text(image)
         #local_norm = normalize(local_ocr,image.shape[1], image.shape[0])
