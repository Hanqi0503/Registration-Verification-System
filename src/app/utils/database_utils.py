--- conflicted
+++ resolved
@@ -50,11 +50,7 @@
     """
     return True
 
-<<<<<<< HEAD
-    # Jay Please implement the CSV saving logic here
-=======
     # Assigned to Jay
     # Please implement the CSV saving logic here
->>>>>>> c46f8943
     # Please using current_app.db because app.db = init_csv() in app.__init__.py
     # So you can check the logic in init_csv() function in app.services.database